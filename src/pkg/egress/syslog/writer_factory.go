package syslog

import (
	"crypto/tls"
	"fmt"
	"log"

	metrics "code.cloudfoundry.org/go-metric-registry"
	"code.cloudfoundry.org/loggregator-agent-release/src/pkg/egress"
)

type metricClient interface {
	NewCounter(name, helpText string, o ...metrics.MetricOption) metrics.Counter
}

type WriterKind int

const (
	Https WriterKind = iota
	Syslog
	SyslogTLS
	Unsupported
	GenericError
)

type WriterFactoryError struct {
	Kind    WriterKind
	Message string
}

func (e WriterFactoryError) StringKind() string {
	switch e.Kind {
	case Https:
		return "https"
	case Syslog:
		return "syslog"
	case SyslogTLS:
		return "syslogTLS"
	case Unsupported:
		return "unsupported protocol"
	}
	return "error"
}

func (e WriterFactoryError) Error() string {
	return fmt.Sprintf("%s: %s", e.StringKind(), e.Message)
}

func NewWriterFactoryError(kind WriterKind, message string) error {
	return WriterFactoryError{
		Kind:    kind,
		Message: message,
	}
}

func NewWriterFactoryErrorf(kind WriterKind, format string, a ...any) error {
	return WriterFactoryError{
		Kind:    kind,
		Message: fmt.Sprintf(format, a...),
	}
}

type WriterFactory struct {
	internalTlsConfig *tls.Config
	externalTlsConfig *tls.Config
	egressMetric      metrics.Counter
	netConf           NetworkTimeoutConfig
}

func NewWriterFactory(internalTlsConfig *tls.Config, externalTlsConfig *tls.Config, netConf NetworkTimeoutConfig, m metricClient) WriterFactory {
	metric := m.NewCounter(
		"egress",
		"Total number of envelopes successfully egressed.",
	)
	return WriterFactory{
		internalTlsConfig: internalTlsConfig,
		externalTlsConfig: externalTlsConfig,
		egressMetric:      metric,
		netConf:           netConf,
	}
}

func (f WriterFactory) NewWriter(
	urlBinding *URLBinding,
) (egress.WriteCloser, error) {
	var o []ConverterOption
	if urlBinding.OmitMetadata {
		o = append(o, WithoutSyslogMetadata())
	}
	tlsConfig := f.externalTlsConfig
	if urlBinding.InternalTls {
		tlsConfig = f.internalTlsConfig
	}
	converter := NewConverter(o...)

	var err error
	var w egress.WriteCloser
	switch urlBinding.URL.Scheme {
	case "https":
		w, err = NewHTTPSWriter(
			urlBinding,
			f.netConf,
			tlsConfig,
			f.egressMetric,
			converter,
		), nil
		if err != nil {
			err = NewWriterFactoryError(Https, err.Error())
		}
	case "syslog":
		w, err = NewTCPWriter(
			urlBinding,
			f.netConf,
			f.egressMetric,
			converter,
		), nil
		if err != nil {
			err = NewWriterFactoryError(Syslog, err.Error())
		}
	case "syslog-tls":
<<<<<<< HEAD
		if len(urlBinding.Certificate) > 0 && len(urlBinding.PrivateKey) > 0 {
			credentials, err := tls.X509KeyPair(urlBinding.Certificate, urlBinding.PrivateKey)
			if err != nil {
				log.Fatalf("Failed to load certificate: %s", err)
			}
			tlsConfig.Certificates = []tls.Certificate{credentials}
=======
		tlsClonedConfig := tlsConfig.Clone()
		if len(urlBinding.Certificate) > 0 && len(urlBinding.PrivateKey) > 0 {
			credentials, err := tls.X509KeyPair(urlBinding.Certificate, urlBinding.PrivateKey)
			if err != nil {
				err = NewWriterFactoryErrorf(SyslogTLS, "failed to load certificate: %s", err.Error())
				return nil, err
			}
			tlsClonedConfig.Certificates = []tls.Certificate{credentials}
>>>>>>> 7280def3
		}
		w, err = NewTLSWriter(
			urlBinding,
			f.netConf,
			tlsClonedConfig,
			f.egressMetric,
			converter,
		), nil
	}

	if w == nil {
		err = NewWriterFactoryError(Unsupported, urlBinding.URL.Scheme)
		return nil, err
	}

	if err != nil {
		err = NewWriterFactoryError(GenericError, err.Error())
		return nil, err
	}

	return NewRetryWriter(
		urlBinding,
		ExponentialDuration,
		maxRetries,
		w,
	)
}<|MERGE_RESOLUTION|>--- conflicted
+++ resolved
@@ -1,12 +1,10 @@
 package syslog
 
 import (
+	metrics "code.cloudfoundry.org/go-metric-registry"
+	"code.cloudfoundry.org/loggregator-agent-release/src/pkg/egress"
 	"crypto/tls"
 	"fmt"
-	"log"
-
-	metrics "code.cloudfoundry.org/go-metric-registry"
-	"code.cloudfoundry.org/loggregator-agent-release/src/pkg/egress"
 )
 
 type metricClient interface {
@@ -118,14 +116,6 @@
 			err = NewWriterFactoryError(Syslog, err.Error())
 		}
 	case "syslog-tls":
-<<<<<<< HEAD
-		if len(urlBinding.Certificate) > 0 && len(urlBinding.PrivateKey) > 0 {
-			credentials, err := tls.X509KeyPair(urlBinding.Certificate, urlBinding.PrivateKey)
-			if err != nil {
-				log.Fatalf("Failed to load certificate: %s", err)
-			}
-			tlsConfig.Certificates = []tls.Certificate{credentials}
-=======
 		tlsClonedConfig := tlsConfig.Clone()
 		if len(urlBinding.Certificate) > 0 && len(urlBinding.PrivateKey) > 0 {
 			credentials, err := tls.X509KeyPair(urlBinding.Certificate, urlBinding.PrivateKey)
@@ -134,7 +124,6 @@
 				return nil, err
 			}
 			tlsClonedConfig.Certificates = []tls.Certificate{credentials}
->>>>>>> 7280def3
 		}
 		w, err = NewTLSWriter(
 			urlBinding,
