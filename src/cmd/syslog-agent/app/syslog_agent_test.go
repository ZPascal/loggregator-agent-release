--- conflicted
+++ resolved
@@ -48,16 +48,10 @@
 			bindingCacheTestCerts = testhelper.GenerateCerts("bindingCacheCA")
 			syslogServerTestCerts = testhelper.GenerateCerts("syslogCA")
 			drainTestCerts        = testhelper.GenerateCerts("syslogCA")
-<<<<<<< HEAD
-			drainTestCertFile     = drainTestCerts.Cert("localhos")
-			drainTestKeyFile      = drainTestCerts.Key("localhos")
-		)
-		var (
-=======
-			drainTestCertFile     = drainTestCerts.Cert("localhost")
-			drainTestKeyFile      = drainTestCerts.Key("localhost")
-
->>>>>>> 7280def3
+
+			drainTestCertFile = drainTestCerts.Cert("localhost")
+			drainTestKeyFile  = drainTestCerts.Key("localhost")
+
 			drainTestCert, _ = ioutil.ReadFile(drainTestCertFile)
 			drainTestKey, _  = ioutil.ReadFile(drainTestKeyFile)
 		)
@@ -71,13 +65,7 @@
 			bindingCache = &fakeBindingCache{
 				bindings: []binding.Binding{
 					{
-<<<<<<< HEAD
-						Url:  syslogHTTPS.server.URL,
-						Cert: "cert",
-						Key:  "Key",
-=======
 						Url: syslogHTTPS.server.URL,
->>>>>>> 7280def3
 						Apps: []binding.App{
 							{Hostname: "org.space.name", AppID: "some-id"},
 						},
